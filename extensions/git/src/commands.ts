--- conflicted
+++ resolved
@@ -660,17 +660,9 @@
 		await this.runByRepository(resources, async (repository, resources) => repository.clean(resources));
 	}
 
-<<<<<<< HEAD
 	@command('git.cleanAll', { repository: true })
 	async cleanAll(repository: Repository): Promise<void> {
-		const config = workspace.getConfiguration('git');
-		let scope = config.get<string>('discardAllScope') || 'prompt';
 		let resources = repository.workingTreeGroup.resourceStates;
-=======
-	@command('git.cleanAll')
-	async cleanAll(): Promise<void> {
-		let resources = this.model.workingTreeGroup.resources;
->>>>>>> 5be69f3e
 
 		if (resources.length === 0) {
 			return;
@@ -692,7 +684,7 @@
 				return;
 			}
 
-			await this.model.clean(...resources);
+			await repository.clean(resources.map(r => r.resourceUri));
 			return;
 		} else if (resources.length === 1) {
 			const message = localize('confirm delete', "Are you sure you want to DELETE {0}?", path.basename(resources[0].resourceUri.fsPath));
@@ -703,7 +695,7 @@
 				return;
 			}
 
-			await this.model.clean(...resources);
+			await repository.clean(resources.map(r => r.resourceUri));
 		} else if (trackedResources.length === 0) {
 			const message = localize('confirm delete multiple', "Are you sure you want to DELETE {0} files?", resources.length);
 			const yes = localize('delete files', "Delete Files");
@@ -713,16 +705,13 @@
 				return;
 			}
 
-			await this.model.clean(...resources);
+			await repository.clean(resources.map(r => r.resourceUri));
 
 		} else { // resources.length > 1 && untrackedResources.length > 0 && trackedResources.length > 0
 			const untrackedMessage = untrackedResources.length === 1
 				? localize('there are untracked files single', "The following untracked file will be DELETED FROM DISK if discarded: {0}.", path.basename(untrackedResources[0].resourceUri.fsPath))
 				: localize('there are untracked files', "There are {0} untracked files which will be DELETED FROM DISK if discarded.", untrackedResources.length);
 
-<<<<<<< HEAD
-		await repository.clean(resources.map(r => r.resourceUri));
-=======
 			const message = localize('confirm discard all 2', "{0}\n\nThis is IRREVERSIBLE, your current working set will be FOREVER LOST.", untrackedMessage, resources.length);
 
 			const yesTracked = trackedResources.length === 1
@@ -738,9 +727,8 @@
 				return;
 			}
 
-			await this.model.clean(...resources);
-		}
->>>>>>> 5be69f3e
+			await repository.clean(resources.map(r => r.resourceUri));
+		}
 	}
 
 	private async smartCommit(
