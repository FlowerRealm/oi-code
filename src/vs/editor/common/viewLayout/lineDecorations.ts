/*---------------------------------------------------------------------------------------------
 *  Copyright (c) Microsoft Corporation. All rights reserved.
 *  Licensed under the MIT License. See License.txt in the project root for license information.
 *--------------------------------------------------------------------------------------------*/

import * as strings from 'vs/base/common/strings';
import { Constants } from 'vs/base/common/uint';
import { LinePartMetadata } from 'vs/editor/common/viewLayout/linePart';
import { InlineDecoration, InlineDecorationType } from 'vs/editor/common/viewModel';
<<<<<<< HEAD

// TODO@jrieken HACK!
const enum LinePartMetadata {
	IS_WHITESPACE = 1,
	PSEUDO_BEFORE = 2,
	PSEUDO_AFTER = 4,

	IS_WHITESPACE_MASK = 0b001,
	PSEUDO_BEFORE_MASK = 0b010,
	PSEUDO_AFTER_MASK = 0b100,
}
=======
>>>>>>> faa736ed

export class LineDecoration {
	_lineDecorationBrand: void = undefined;

	constructor(
		public readonly startColumn: number,
		public readonly endColumn: number,
		public readonly className: string,
		public readonly type: InlineDecorationType
	) {
	}

	private static _equals(a: LineDecoration, b: LineDecoration): boolean {
		return (
			a.startColumn === b.startColumn
			&& a.endColumn === b.endColumn
			&& a.className === b.className
			&& a.type === b.type
		);
	}

	public static equalsArr(a: LineDecoration[], b: LineDecoration[]): boolean {
		const aLen = a.length;
		const bLen = b.length;
		if (aLen !== bLen) {
			return false;
		}
		for (let i = 0; i < aLen; i++) {
			if (!LineDecoration._equals(a[i], b[i])) {
				return false;
			}
		}
		return true;
	}

	public static extractWrapped(arr: LineDecoration[], startOffset: number, endOffset: number): LineDecoration[] {
		if (arr.length === 0) {
			return arr;
		}
		const startColumn = startOffset + 1;
		const endColumn = endOffset + 1;
		const lineLength = endOffset - startOffset;
		const r = [];
		let rLength = 0;
		for (const dec of arr) {
			if (dec.endColumn <= startColumn || dec.startColumn >= endColumn) {
				continue;
			}
			r[rLength++] = new LineDecoration(Math.max(1, dec.startColumn - startColumn + 1), Math.min(lineLength + 1, dec.endColumn - startColumn + 1), dec.className, dec.type);
		}
		return r;
	}

	public static filter(lineDecorations: InlineDecoration[], lineNumber: number, minLineColumn: number, maxLineColumn: number): LineDecoration[] {
		if (lineDecorations.length === 0) {
			return [];
		}

		const result: LineDecoration[] = [];
		let resultLen = 0;

		for (let i = 0, len = lineDecorations.length; i < len; i++) {
			const d = lineDecorations[i];
			const range = d.range;

			if (range.endLineNumber < lineNumber || range.startLineNumber > lineNumber) {
				// Ignore decorations that sit outside this line
				continue;
			}

			if (range.isEmpty() && (d.type === InlineDecorationType.Regular || d.type === InlineDecorationType.RegularAffectingLetterSpacing)) {
				// Ignore empty range decorations
				continue;
			}

			const startColumn = (range.startLineNumber === lineNumber ? range.startColumn : minLineColumn);
			const endColumn = (range.endLineNumber === lineNumber ? range.endColumn : maxLineColumn);

			result[resultLen++] = new LineDecoration(startColumn, endColumn, d.inlineClassName, d.type);
		}

		return result;
	}

	private static _typeCompare(a: InlineDecorationType, b: InlineDecorationType): number {
		const ORDER = [2, 0, 1, 3];
		return ORDER[a] - ORDER[b];
	}

	public static compare(a: LineDecoration, b: LineDecoration): number {
		if (a.startColumn !== b.startColumn) {
			return a.startColumn - b.startColumn;
		}

		if (a.endColumn !== b.endColumn) {
			return a.endColumn - b.endColumn;
		}

		const typeCmp = LineDecoration._typeCompare(a.type, b.type);
		if (typeCmp !== 0) {
			return typeCmp;
		}

		if (a.className !== b.className) {
			return a.className < b.className ? -1 : 1;
		}

		return 0;
	}
}

export class DecorationSegment {
	startOffset: number;
	endOffset: number;
	className: string;
	metadata: number;

	constructor(startOffset: number, endOffset: number, className: string, metadata: number) {
		this.startOffset = startOffset;
		this.endOffset = endOffset;
		this.className = className;
		this.metadata = metadata;
	}
}

class Stack {
	public count: number;
	private readonly stopOffsets: number[];
	private readonly classNames: string[];
	private readonly metadata: number[];

	constructor() {
		this.stopOffsets = [];
		this.classNames = [];
		this.metadata = [];
		this.count = 0;
	}

	private static _metadata(metadata: number[]): number {
		let result = 0;
		for (let i = 0, len = metadata.length; i < len; i++) {
			result |= metadata[i];
		}
		return result;
	}

	public consumeLowerThan(maxStopOffset: number, nextStartOffset: number, result: DecorationSegment[]): number {

		while (this.count > 0 && this.stopOffsets[0] < maxStopOffset) {
			let i = 0;

			// Take all equal stopping offsets
			while (i + 1 < this.count && this.stopOffsets[i] === this.stopOffsets[i + 1]) {
				i++;
			}

			// Basically we are consuming the first i + 1 elements of the stack
			result.push(new DecorationSegment(nextStartOffset, this.stopOffsets[i], this.classNames.join(' '), Stack._metadata(this.metadata)));
			nextStartOffset = this.stopOffsets[i] + 1;

			// Consume them
			this.stopOffsets.splice(0, i + 1);
			this.classNames.splice(0, i + 1);
			this.metadata.splice(0, i + 1);
			this.count -= (i + 1);
		}

		if (this.count > 0 && nextStartOffset < maxStopOffset) {
			result.push(new DecorationSegment(nextStartOffset, maxStopOffset - 1, this.classNames.join(' '), Stack._metadata(this.metadata)));
			nextStartOffset = maxStopOffset;
		}

		return nextStartOffset;
	}

	public insert(stopOffset: number, className: string, metadata: number): void {
		if (this.count === 0 || this.stopOffsets[this.count - 1] <= stopOffset) {
			// Insert at the end
			this.stopOffsets.push(stopOffset);
			this.classNames.push(className);
			this.metadata.push(metadata);
		} else {
			// Find the insertion position for `stopOffset`
			for (let i = 0; i < this.count; i++) {
				if (this.stopOffsets[i] >= stopOffset) {
					this.stopOffsets.splice(i, 0, stopOffset);
					this.classNames.splice(i, 0, className);
					this.metadata.splice(i, 0, metadata);
					break;
				}
			}
		}
		this.count++;
		return;
	}
}

export class LineDecorationsNormalizer {
	/**
	 * Normalize line decorations. Overlapping decorations will generate multiple segments
	 */
	public static normalize(lineContent: string, lineDecorations: LineDecoration[]): DecorationSegment[] {
		if (lineDecorations.length === 0) {
			return [];
		}

		const result: DecorationSegment[] = [];

		const stack = new Stack();
		let nextStartOffset = 0;

		for (let i = 0, len = lineDecorations.length; i < len; i++) {
			const d = lineDecorations[i];
			let startColumn = d.startColumn;
			let endColumn = d.endColumn;
			const className = d.className;
			const metadata = (
				d.type === InlineDecorationType.Before
					? LinePartMetadata.PSEUDO_BEFORE
					: d.type === InlineDecorationType.After
						? LinePartMetadata.PSEUDO_AFTER
						: 0
			);

			// If the position would end up in the middle of a high-low surrogate pair, we move it to before the pair
			if (startColumn > 1) {
				const charCodeBefore = lineContent.charCodeAt(startColumn - 2);
				if (strings.isHighSurrogate(charCodeBefore)) {
					startColumn--;
				}
			}

			if (endColumn > 1) {
				const charCodeBefore = lineContent.charCodeAt(endColumn - 2);
				if (strings.isHighSurrogate(charCodeBefore)) {
					endColumn--;
				}
			}

			const currentStartOffset = startColumn - 1;
			const currentEndOffset = endColumn - 2;

			nextStartOffset = stack.consumeLowerThan(currentStartOffset, nextStartOffset, result);

			if (stack.count === 0) {
				nextStartOffset = currentStartOffset;
			}
			stack.insert(currentEndOffset, className, metadata);
		}

		stack.consumeLowerThan(Constants.MAX_SAFE_SMALL_INTEGER, nextStartOffset, result);

		return result;
	}

}<|MERGE_RESOLUTION|>--- conflicted
+++ resolved
@@ -7,20 +7,6 @@
 import { Constants } from 'vs/base/common/uint';
 import { LinePartMetadata } from 'vs/editor/common/viewLayout/linePart';
 import { InlineDecoration, InlineDecorationType } from 'vs/editor/common/viewModel';
-<<<<<<< HEAD
-
-// TODO@jrieken HACK!
-const enum LinePartMetadata {
-	IS_WHITESPACE = 1,
-	PSEUDO_BEFORE = 2,
-	PSEUDO_AFTER = 4,
-
-	IS_WHITESPACE_MASK = 0b001,
-	PSEUDO_BEFORE_MASK = 0b010,
-	PSEUDO_AFTER_MASK = 0b100,
-}
-=======
->>>>>>> faa736ed
 
 export class LineDecoration {
 	_lineDecorationBrand: void = undefined;
