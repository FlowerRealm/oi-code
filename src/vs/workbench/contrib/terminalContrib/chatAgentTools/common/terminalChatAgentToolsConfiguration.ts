/*---------------------------------------------------------------------------------------------
 *  Copyright (c) Microsoft Corporation. All rights reserved.
 *  Licensed under the MIT License. See License.txt in the project root for license information.
 *--------------------------------------------------------------------------------------------*/

import type { IStringDictionary } from '../../../../../base/common/collections.js';
import type { IJSONSchema } from '../../../../../base/common/jsonSchema.js';
import { localize } from '../../../../../nls.js';
import { ConfigurationScope, type IConfigurationPropertySchema } from '../../../../../platform/configuration/common/configurationRegistry.js';

export const enum TerminalChatAgentToolsSettingId {
	AutoApprove = 'chat.tools.terminal.autoApprove',

	DeprecatedAutoApproveCompatible = 'chat.agent.terminal.autoApprove',
	DeprecatedAutoApprove1 = 'chat.agent.terminal.allowList',
	DeprecatedAutoApprove2 = 'chat.agent.terminal.denyList',
	DeprecatedAutoApprove3 = 'github.copilot.chat.agent.terminal.allowList',
	DeprecatedAutoApprove4 = 'github.copilot.chat.agent.terminal.denyList',
}

export interface ITerminalChatAgentToolsConfiguration {
	autoApprove: { [key: string]: boolean };
}

const autoApproveBoolean: IJSONSchema = {
	type: 'boolean',
	enum: [
		true,
		false,
	],
	enumDescriptions: [
		localize('autoApprove.true', "Automatically approve the pattern."),
		localize('autoApprove.false', "Require explicit approval for the pattern."),
	],
	description: localize('autoApprove.key', "The start of a command to match against. A regular expression can be provided by wrapping the string in `/` characters."),
};

export const terminalChatAgentToolsConfiguration: IStringDictionary<IConfigurationPropertySchema> = {
	[TerminalChatAgentToolsSettingId.AutoApprove]: {
		markdownDescription: [
			localize('autoApprove.description.intro', "A list of commands or regular expressions that control whether the run in terminal tool commands require explicit approval. These will be matched against the start of a command. A regular expression can be provided by wrapping the string in {0} characters followed by optional flags such as {1} for case-insensitivity.", '`/`', '`i`'),
			localize('autoApprove.description.values', "Set to {0} to automatically approve commands, {1} to always require explicit approval or {2} to unset the value.", '`true`', '`false`', '`null`'),
			localize('autoApprove.description.subCommands', "Note that these commands and regular expressions are evaluated for every _sub-command_ within the full _command line_, so {0} for example will need both {1} and {2} to match a {3} entry and must not match a {4} entry in order to auto approve. Inline commands are also detected so {5} will need both {5} and {6} to pass.", '`foo && bar`', '`foo`', '`bar`', '`true`', '`false`', '`echo $(rm file)`', '`rm file`'),
			localize('autoApprove.description.commandLine', "An object can be used to match against the full command line instead of matching sub-commands and inline commands, for example {0}. In order to be auto approved _both_ the sub-command and command line must not be explicitly denied, then _either_ all sub-commands or command line needs to be approved.", '`{ approve: false, matchCommandLine: true }`'),
			[
				localize('autoApprove.description.examples.title', 'Examples:'),
				`|${localize('autoApprove.description.examples.value', "Value")}|${localize('autoApprove.description.examples.description', "Description")}|`,
				'|---|---|',
				'| `\"mkdir\": true` | ' + localize('autoApprove.description.examples.mkdir', "Allow all commands starting with {0}", '`mkdir`'),
				'| `\"npm run build\": true` | ' + localize('autoApprove.description.examples.npmRunBuild', "Allow all commands starting with {0}", '`npm run build`'),
				'| `\"/^git (status\\|show\\b.*)$/\": true` | ' + localize('autoApprove.description.examples.regexGit', "Allow {0} and all commands starting with {1}", '`git status`', '`git show`'),
				'| `\"/^Get-ChildItem\\b/i\": true` | ' + localize('autoApprove.description.examples.regexCase', "will allow {0} commands regardless of casing", '`Get-ChildItem`'),
				'| `\"/.*/\": true` | ' + localize('autoApprove.description.examples.regexAll', "Allow all commands (denied commands still require approval)"),
				'| `\"rm\": false` | ' + localize('autoApprove.description.examples.rm', "Require explicit approval for all commands starting with {0}", '`rm`'),
				'| `\"/\\\\.ps1/i\": { approve: false, matchCommandLine: true }` | ' + localize('autoApprove.description.examples.ps1', "Require explicit approval for any _command line_ that contains {0} regardless of casing", '`".ps1"`'),
				'| `\"rm\": null` | ' + localize('autoApprove.description.examples.rmUnset', "Unset the default {0} value for {1}", '`false`', '`rm`'),
			].join('\n')
		].join('\n\n'),
		type: 'object',
		scope: ConfigurationScope.APPLICATION_MACHINE,
		additionalProperties: {
			anyOf: [
				autoApproveBoolean,
				{
					type: 'object',
					properties: {
						approve: autoApproveBoolean,
						matchCommandLine: {
							type: 'boolean',
							enum: [
								true,
								false,
							],
							enumDescriptions: [
								localize('autoApprove.matchCommandLine.true', "Match against the full command line, eg. `foo && bar`."),
								localize('autoApprove.matchCommandLine.false', "Match against sub-commands and inline commands, eg. `foo && bar` will need both `foo` and `bar` to match."),
							],
							description: localize('autoApprove.matchCommandLine', "Whether to match against the full command line, as opposed to splitting by sub-commands and inline commands."),
						}
					},
					required: ['approve']
				},
				{
					type: 'null',
					description: localize('autoApprove.null', "Ignore the pattern, this is useful for unsetting the same pattern set at a higher scope."),
				},
			]
		},
		// There are countless dangerous commands available on the command line, the defaults here
		// include common ones that the user is likely to want to explicitly approve first. This is
		// not intended to be a catch all as the user needs to opt-in to auto-approve commands, it
		// provides additional safety when the commands get approved by broad rules or via LLM-based
		// approval
		default: {
<<<<<<< HEAD
			// Safe and common readonly commands (automatically approved)
			echo: true,
			ls: true,
			pwd: true,
			cat: true,
			head: true,
			tail: true,
			grep: true,
			find: true,
			which: true,
			whoami: true,
			date: true,
			hostname: true,
			ps: true,
			wc: true,
			sort: true,
			uniq: true,
			// PowerShell equivalents
			'/^Get-ChildItem\\b/i': true,
			'/^Get-Content\\b/i': true,
			'/^Get-Location\\b/i': true,
			'/^Get-Date\\b/i': true,
			'/^Get-Host\\b/i': true,
			'/^Get-Process\\b/i': true,
			'/^Get-Service\\b/i': true,
			// Dangerous commands (require explicit approval)
=======
			// Deleting files
>>>>>>> 633f2aa0
			rm: false,
			rmdir: false,
			del: false,
			'Remove-Item': false,
			ri: false,
			rd: false,
			erase: false,
			// Killing processes, dangerous thing to do generally
			kill: false,
			'Stop-Process': false,
			spps: false,
			taskkill: false,
			'taskkill.exe': false,
			// Web requests, prompt injection concerns
			curl: false,
			wget: false,
			'Invoke-RestMethod': false,
			'Invoke-WebRequest': false,
			'irm': false,
			'iwr': false,
			// File permissions and ownership, messing with these can cause hard to diagnose issues
			chmod: false,
			chown: false,
			'Set-ItemProperty': false,
			'sp': false,
			'Set-Acl': false,
			// Eval string, can lead to anything else running
			eval: false,
			'Invoke-Expression': false,
			iex: false,
		},
	}
};

for (const id of [
	TerminalChatAgentToolsSettingId.DeprecatedAutoApprove1,
	TerminalChatAgentToolsSettingId.DeprecatedAutoApprove2,
	TerminalChatAgentToolsSettingId.DeprecatedAutoApprove3,
	TerminalChatAgentToolsSettingId.DeprecatedAutoApprove4,
	TerminalChatAgentToolsSettingId.DeprecatedAutoApproveCompatible,
]) {
	terminalChatAgentToolsConfiguration[id] = {
		deprecated: true,
		markdownDeprecationMessage: localize('autoApprove.deprecated', 'Use {0} instead', `\`#${TerminalChatAgentToolsSettingId.AutoApprove}#\``)
	};
}<|MERGE_RESOLUTION|>--- conflicted
+++ resolved
@@ -86,18 +86,17 @@
 				},
 			]
 		},
-		// There are countless dangerous commands available on the command line, the defaults here
-		// include common ones that the user is likely to want to explicitly approve first. This is
-		// not intended to be a catch all as the user needs to opt-in to auto-approve commands, it
-		// provides additional safety when the commands get approved by broad rules or via LLM-based
-		// approval
 		default: {
-<<<<<<< HEAD
 			// Safe and common readonly commands (automatically approved)
 			echo: true,
+			'Write-Host': true,
+			'Write-Output': true,
 			ls: true,
+			'Get-ChildItem': true,
 			pwd: true,
+			'Get-Location': true,
 			cat: true,
+			'Get-Content': true,
 			head: true,
 			tail: true,
 			grep: true,
@@ -105,23 +104,22 @@
 			which: true,
 			whoami: true,
 			date: true,
+			'Get-Date': true,
 			hostname: true,
+			'Get-Host': true,
 			ps: true,
+			'Get-Process': true,
 			wc: true,
 			sort: true,
 			uniq: true,
-			// PowerShell equivalents
-			'/^Get-ChildItem\\b/i': true,
-			'/^Get-Content\\b/i': true,
-			'/^Get-Location\\b/i': true,
-			'/^Get-Date\\b/i': true,
-			'/^Get-Host\\b/i': true,
-			'/^Get-Process\\b/i': true,
-			'/^Get-Service\\b/i': true,
-			// Dangerous commands (require explicit approval)
-=======
+
+			// There are countless dangerous commands available on the command line, the defaults here
+			// include common ones that the user is likely to want to explicitly approve first. This is
+			// not intended to be a catch all as the user needs to opt-in to auto-approve commands, it
+			// provides additional safety when the commands get approved by broad rules or via LLM-based
+			// approval
+
 			// Deleting files
->>>>>>> 633f2aa0
 			rm: false,
 			rmdir: false,
 			del: false,
